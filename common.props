--- conflicted
+++ resolved
@@ -1,10 +1,6 @@
 <Project>
   <PropertyGroup>
-<<<<<<< HEAD
-    <VersionPrefix>1.0.1</VersionPrefix>
-=======
-    <VersionPrefix>1.1.0</VersionPrefix>
->>>>>>> 074de176
+    <VersionPrefix>1.1.1</VersionPrefix>
     <Description>Extensions library for EPPlus ExcelTable objects to manipulate MS Excel files easily.</Description>
 
     <NoWarn>$(NoWarn);CS1591</NoWarn>
